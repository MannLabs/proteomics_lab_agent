--- conflicted
+++ resolved
@@ -40,14 +40,9 @@
 
 ### Execution Flow
 
-<<<<<<< HEAD
 #### STEP 1: Retrieves latest instrument QC results from AlphaKraken
 Inform the user that you will now retrieve the latest QC analysis results for the specified instrument using AlphaKraken.
-**Action:** Invoke the instrument agent/tool.
-=======
-Inform the user that you will now retrieve the last QC analysis results for the specified instrument.
-**Action:** Invoke the alphakraken_agent/tool.
->>>>>>> be1c6602
+**Action:** Invoke the instrument_agent/tool.
 **Input to Tool:** Provide the necessary instrument id (e.g. astral1, tims1).
 **Parameter:** Specify the desired max_age_in_days. Use a default timeframe, e.g., "in the last 7 days" or ask the user (e.g., in the last 14 days or in the last 30 days).
 **Expected Output from Tool:** A list of raw files and their analysis result metrics.
@@ -61,7 +56,6 @@
     * Gradient length: [Raw Gradient Length (m)]
     * Median precursor intensity: [Precursor Intensity Median]
 
-<<<<<<< HEAD
 #### STEP 2: Decision Point 1
 When you were able to successfully extract analysis results, ask: "Would you proceed with measuring? [Yes/No] Or should I help you with the decision?"
 
@@ -82,7 +76,7 @@
     │
     └─ SUB-PATH B2: Standard help request
         1. Inform the user that you will retrieve old performance evaluations for reference.
-        2.  **Action:** Invoke the qc_memory agent/tool.
+        2.  **Action:** Invoke the qc_memory_agent/tool.
             **Input to Tool:** Provide the necessary instrument id (e.g. astral1, tims1) and desired gradient (e.g. 44 min) from the ongoing conversation. Search independent of the performance status (for 0 and 1). You aim is to get as much information as possible. Only ask the user if you do not have these information from the previous conversation.
             **Expected Output from Tool:** A list of raw files and their metrics.
             **Presentation:** Present the user with the extracted information clearly in the following format:
@@ -94,7 +88,7 @@
                 * instrument: [instrument_id]
                 * gradient: [Gradient length]
         3. Inform the user that you will retrieve for each returned raw file the corresponding proteomics analysis results and present them with the complete evaluation data.
-        4.  **Action:** Invoke the instrument agent/tool.
+        4.  **Action:** Invoke the instrument_agent/tool.
             **Input to Tool:** Provide the necessary file names.
             **Expected Output from Tool:** A list of performance evaluations with the performance_status 0 and 1 (for "No not good enough for measurement" and "Yes ready for measurement")
             **Presentation:** Present the user with the extracted information clearly in the following format:
@@ -122,7 +116,7 @@
 
 ┌─ PATH A: User confirms measurement (Yes/similar affirmative)
 │  1. Request performance rating (1-5 scale: 1=very poor, 5=excellent) and explanation
-│  2. **Action:** Invoke the qc_memory agent/tool.
+│  2. **Action:** Invoke the qc_memory_agent/tool.
       **Input to Tool:
 │     - performance_status: 1 (stands for confirmation of measurement)
 │     - performance_rating: [user input]
@@ -133,7 +127,7 @@
 │
 ┌─ PATH B: User indicates trouble shooting
 │  1. Retrieve reason from the privious conversation or request explanation
-│  2. **Action:** Invoke the qc_memory agent/tool.
+│  2. **Action:** Invoke the qc_memory_agent/tool.
       **Input to Tool:
 │     - performance_status: 0 (stands for mo measurement)
 │     - performance_rating: N/A
@@ -144,7 +138,7 @@
 
 #### STEP 6: Protocol Retrieval
 Inform the user that you will retrieve the relevant protocols from Confluence for the next steps.
-**Action:** Invoke the lab_knowledge agent /tool.
+**Action:** Invoke the lab_knowledge_agent /tool.
 **Input to Tool:** Provide the search query depending on the conclusion or ask the user. Initially you search for pages with the label 'workflow'.
 **Expected Output from Tool:** A list of sequence of protocols that desacribe the next steps to perform.
 
@@ -195,7 +189,7 @@
 
 #### STEP 3: Generate Confluence Page
 Once the user approved or provided corrections:
-**Action:** Invoke the lab_knowledge agent /tool.
+**Action:** Invoke the lab_knowledge_agent /tool.
 **Input to Tool:** Generate a Confluence page as a subpage with the corrected protocol as content.
 
 #### STEP 4: Rating of Protocol Generation
@@ -230,80 +224,6 @@
 ### Execution Flow
 
 #### STEP 1: Video analysis
-=======
-If you were able to successfully extract analysis results, conclude your message with:
-"Would you proceed with measuring? [Yes/No] Or should I help you with the decision? If yes, rate the performance on a scale 1-5 (1=very poor, 5=excellent) and briefly explain why."
-
-
-# Step 2: Storing evaluation of analysis results (Using database_agent)
-
-Path A: The user answers the question with "Yes, I would measure" and provides you a rating.
-
-Inform the user that you will now save the sentiment of the provided analysis results evaluation.
-**Action:** Invoke the database_agent/tool.
-**Input to Tool:** Provide the necessary information (performance_status: 1 for "Yes I will measure", performance_rating, performance_comment, for each raw file: file_name, instrument_id, gradient). Ask the user in case you miss any information.
-Inform the user about your performed steps.
-
-
-# Step 3: Linking current analysis results with past evaluations (Using multiple agents):
-
-Path B: The user requests help or wants information about past instrument performance evaluations. Examples of user requests:
-- "I need help with the decision."
-- "What was a [good/bad] performance on [instrument id]?
-
-Sub-Path A: If the alphakraken query in step 1 required more than 7 days (e.g., 'Here are the QC runs for tims2 with the label 'DIAMA_HeLa' in the last 21 days')
-- present the user with the QC analysis results of step 1.
-- Proactively recommend to perform maintenance on this instrument.
-- Continue with Step 4.
-
-
-Sub-Path B:
-Inform the user that you will retrieve old performance evaluations for reference.
-**Action:** Invoke the database_agent/tool.
-**Input to Tool:** Provide the necessary instrument id (e.g. astral1, tims1) and desired gradient (e.g. 44 min) from the ongoing conversation. Search independent of the performance status (for 0 and 1). You aim is to get as much information as possible. Only ask the user if you do not have these information from the previous conversation.
-**Expected Output from Tool:** A list of raw files and their metrics.
-**Presentation:** Present the user with the extracted information clearly in the following format:
-    * performance status: [performance_status, Decision flag - whether you'll proceed with measurement, 0: No, 1: Yes]
-    * performance rating: [performance_rating, Quality assessment (0=not rated, 1=very bad, 2=bad, 3=neutral, 4=good, 5=very good)]
-    * performance comment: [performance_comment, Comments about the performance]
-    * raw files: Array of raw_files, each with:
-    * file name: [The actual file_name, e.g. .raw or .d]
-    * instrument: [instrument_id]
-    * gradient: [Gradient length]
-
-Next, inform the user that you will retrieve for each raw file listed above by the database_agent/tool the corresponding proteomics analysis results.
-**Action:** Invoke the alphakraken_agent/tool.
-**Input to Tool:** Provide the necessary file names.
-**Expected Output from Tool:** A list of performance evaluations with the performance_status 0 and 1 (for "No not good enough for measurement" and "Yes ready for measurement")
-**Presentation:** Present the user with the extracted information clearly in the following format:
-    * performance status: [performance_status, Decision flag - whether you'll proceed with measurement, 0: No, 1: Yes]
-    * performance rating: [performance_rating, Quality assessment (0=not rated, 1=very bad, 2=bad, 3=neutral, 4=good, 5=very good)]
-    * performance comment: [performance_comment, Comments about the performance]
-    * raw files: Array of raw_files, each with:
-        * file name: [The actual file_name, e.g. .raw or .d]
-        * instrument: [instrument_id]
-        * gradient: [Gradient length]
-        * Number of protein groups: [Proteins]
-        * Number of precursors: [Precursors]
-        * Peak width in FWHM: [FWHM RT]
-        * MS1 mass error: [Calibration MS1 Median Accuracy]
-        * MS2 mass error: [Calibration MS2 Median Accuracy]
-        * Median precursor intensity: [Precursor Intensity Median]
-
-Depending on the initial user question either just present the results or compare the retrieved data with performance in step 1. Recommend actions based on the comparison with old evaluations.
-Inform the user about your recommendation based on the comparison.
-Important: If you advice the user to start measurements, then ask the user if they want to make an entry into the evaluation database as in Step 2.
-Continue with Step 4.
-
-Step 4:
-Next, inform the user that you will search for the next steps to perform based on the protocols in the Confluence database.
-**Action:** Invoke the protocol_agent/tool.
-**Input to Tool:** Provide the search query depending on the conclusion or ask the user. Initially you search for pages that have 'workflow' in their title as they show a sequence of protocols to perform.
-**Expected Output from Tool:** A list of next steps to perform.
-
-Step 5:
-If someone is saying 'Analyse this video: "[local path]".'
->>>>>>> be1c6602
 Inform the user that this analysis will take time.
 **Action:** Invoke the video_analyzer_agent/tool.
 **Input to Tool:** Provide the entire user query.
@@ -311,11 +231,7 @@
 
 #### STEP 2: Retrieving protocols from Confluence
 Wait until the video is analyzed. Then perform as a mendatory follow up:
-<<<<<<< HEAD
-**Action:** Invoke the lab_knowledge agent /tool.
-=======
-**Action:** Invoke the protocol_agent/tool.
->>>>>>> be1c6602
+**Action:** Invoke the lab_knowledge_agent /tool.
 **Input to Tool:** Get first the page titles and then the abstract of each page with the label "protocol-nature-style".
 **Expected Output from Tool:** The title and abstract of protocols on Confluence with the label "protocol-nature-style".
 
@@ -328,7 +244,6 @@
 #### STEP 5: Reminder to perserve benchmark dataset
 Remind the user to save the benchmark dataset at the "Eval" section at "protocol_finder".
 
-<<<<<<< HEAD
 
 ## SCENARIO D: Generate lab note from video
 
@@ -347,10 +262,7 @@
 │  1. Find out protocol name following steps in scenario C.
 
 #### STEP 2: Retrieve protocol content
-**Action:** Invoke the lab_knowledge agent /tool.
-=======
-**Action:** Invoke the protocol_agent/tool.
->>>>>>> be1c6602
+**Action:** Invoke the lab_knowledge_agent /tool.
 **Input to Tool:** Get the page based on to protocol title.
 **Expected Output from Tool:** Entire page content. From title, abstract over materials, procedures, expected results, figures to references.
 
@@ -369,22 +281,14 @@
 **Action:** Invoke the tool: get_current_datetime.
 **Expected Output:** Date and time of today.
 
-<<<<<<< HEAD
 #### STEP 6: Generate confluence page with datetime stamp
-**Action:** Invoke the lab_knowledge agent /tool.
-=======
-Next:
-**Action:** Invoke the protocol_agent/tool.
->>>>>>> be1c6602
+**Action:** Invoke the lab_knowledge_agent /tool.
 **Input to Tool:** Generate a Confluence page as a subpage with the lab note and the date and time from the tool get_current_datetime.
 **Output to Tool:** Link to Confluence page.
 
 #### STEP 7: Pre-generate benchmark dataset for user
 Once the page is generated:
-<<<<<<< HEAD
 Priovide the link to the Confluence Page to the user.
-=======
->>>>>>> be1c6602
 **Action:** Invoke the lab_note_benchmark_helper_agent/tool.
 **Input to Tool:** Provide the generated lab note.
 **Expected Output from Tool:** Dictonary for the benchmark dataset from the generate lab note.
