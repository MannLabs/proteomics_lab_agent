"""Functions for the documentation assistant that converts media to Nature-style protocols using Gemini APIs."""

from __future__ import annotations

import datetime
import logging
import os
from collections import defaultdict
from pathlib import Path

from vertexai.generative_models import GenerationConfig, GenerativeModel, Part
from vertexai.preview import caching

MIME_TYPES = {
    ".pdf": "application/pdf",
    ".jpg": "image/jpeg",
    ".jpeg": "image/jpeg",
    ".png": "image/png",
}

logger = logging.getLogger(__name__)
logging.basicConfig(
    level=logging.INFO, format="%(asctime)s - %(name)s - %(levelname)s - %(message)s"
)


def upload_file_to_gcs(
    path: str,
    bucket: str,
    subfolder_in_bucket: str | None = None,
    custom_blob_name: str | None = None,
) -> str:
    """Upload a file to Google Cloud Storage and return its URI.
    Uses the original filename as the blob name by default.

    Parameters
    ----------
    path : str
        Local path to the file
    bucket : str
        GCS bucket object to upload to
    subfolder_in_bucket : str, optional
        Optional subfolder path in the bucket (e.g., "knowledge")
    custom_blob_name : str, optional
        Override the default blob name

    Returns
    -------
    str
        Cloud Storage URI for the uploaded file

    """
    path_obj = Path(path)
    filename = path_obj.name if custom_blob_name is None else custom_blob_name

    blob_name = f"{subfolder_in_bucket}/{filename}" if subfolder_in_bucket else filename

    blob = bucket.blob(blob_name)
    blob.upload_from_filename(path)

    return f"gs://{bucket.name}/{blob_name}"


def create_cached_content(
    knowledge_uris: list[str],
    model_id: str,
) -> list[Part]:
    """Create cached content from knowledge URIs.

    Parameters
    ----------
    knowledge_uris : list[str]
        List of URIs pointing to knowledge files
    model_id : str
        ID of the model to use

    Returns
    -------
    list[Part]
        List of Part objects created from the knowledge URIs

    """
    contents = []
    file_counts = defaultdict(int)

    for file_path in knowledge_uris:
        path_obj = Path(file_path)
        file_ext = path_obj.suffix.lower()

        if file_ext in MIME_TYPES:
            mime_type = MIME_TYPES[file_ext]
            try:
                contents.append(Part.from_uri(file_path, mime_type=mime_type))
                file_counts[file_ext] += 1
            except (OSError, ValueError):
                logger.exception(f"Error creating Part from {file_path}")
        else:
            logger.warning(f"Unsupported file extension: {file_ext}")

    logger.info(f"Total files processed: {len(contents)}")
    for ext, count in file_counts.items():
        logger.info(f"  {ext[1:].upper()}: {count}")

    if contents:
        cached_content = caching.CachedContent.create(
            model_name=model_id,
            contents=contents,
            ttl=datetime.timedelta(minutes=60),
        )
        logger.info("Cached content created successfully!")
        return cached_content

    logger.warning("No matching files found. Cached content not created.")
    return None


def collect_knowledge_uris(
    folder_path: str, bucket: any, subfolder_in_bucket: str
) -> list[str]:
    """Create a list of GCS URIs from files in a folder.

    Parameters
    ----------
    folder_path : str
        Path to the folder containing knowledge files
    bucket : object
        GCS bucket object for uploading the files
    subfolder_in_bucket : str
        Subfolder in the bucket where files should be uploaded

    Returns
    -------
    list[str]
        List of URIs pointing to uploaded knowledge files

    """
    knowledge_uris = []
    supported_extensions = (".jpg", ".jpeg", ".gif", ".bmp", ".tiff", ".tif", ".pdf")

    for filename in os.listdir(folder_path):
        if filename.lower().endswith(supported_extensions):
            path = Path(folder_path) / filename
            try:
                file_uri = upload_file_to_gcs(path, bucket, subfolder_in_bucket)
                knowledge_uris.append(file_uri)
            except OSError:
                logging.exception(f"Error processing {filename}")

    return knowledge_uris


def generate_content_from_model(
<<<<<<< HEAD
    inputs: str | Part,
    model_name: str,
    temperature: float,
) -> tuple[str, any]:
=======
    inputs: str | list,
    model_name: str = "gemini-2.5-pro-preview-03-25",
    temperature: float = 0.9,
) -> tuple:
>>>>>>> e256c756
    """Generate content using Google's Generative AI model.

    This function sends inputs to a specified Gemini model and returns the
    generated response along with usage metadata.

    Parameters
    ----------
    inputs : str, list
        The inputs to send to the model as str or list. The list can include text (str), images (Part), or videos (Part).
    model_name : str, default="gemini-2.5-pro-preview-03-25"
        Name of the generative model to use.
    temperature : float, default=0.9
        Controls the randomness of the output. Higher values (closer to 1.0)
        make output more random, lower values make it more deterministic.

    Returns
    -------
    tuple[str, any]
        A tuple containing (response_text, usage_metadata)

    Raises
    ------
    ValueError
        If the model fails to generate content.

    """
    try:
        model = GenerativeModel(model_name)

        generation_config = GenerationConfig(
            temperature=temperature,
            # Uncomment if using single audio/video input
            # audio_timestamp=True
        )

        response = model.generate_content(inputs, generation_config=generation_config)
        lab_notes = response.text
        usage_metadata = response.usage_metadata

    except Exception as e:
        logger.exception("Error during content generation")
        raise ValueError(f"Failed to generate content: {e!s}") from None

    return lab_notes, usage_metadata<|MERGE_RESOLUTION|>--- conflicted
+++ resolved
@@ -31,6 +31,7 @@
     custom_blob_name: str | None = None,
 ) -> str:
     """Upload a file to Google Cloud Storage and return its URI.
+
     Uses the original filename as the blob name by default.
 
     Parameters
@@ -150,17 +151,10 @@
 
 
 def generate_content_from_model(
-<<<<<<< HEAD
-    inputs: str | Part,
+    inputs: str | list,
     model_name: str,
     temperature: float,
-) -> tuple[str, any]:
-=======
-    inputs: str | list,
-    model_name: str = "gemini-2.5-pro-preview-03-25",
-    temperature: float = 0.9,
 ) -> tuple:
->>>>>>> e256c756
     """Generate content using Google's Generative AI model.
 
     This function sends inputs to a specified Gemini model and returns the
